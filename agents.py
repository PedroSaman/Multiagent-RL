--- conflicted
+++ resolved
@@ -184,18 +184,13 @@
 
     def feature_ghost_distance(self, state, action):
         pacman_position = state.get_pacman_position()
-<<<<<<< HEAD
         ghost_position = state.get_ghost_position(self._get_closest_ghost(state))
-        return self.calculate_manhattan_distance(pacman_position, ghost_position)
-=======
-        ghost_position = state.get_ghost_position()
         distance = self.calculate_manhattan_distance(pacman_position, ghost_position)
 
         if distance == 0.0:
             distance = 1.0
 
         return (1.0/distance)
->>>>>>> e89f5b2a
 
     def feature_food_distance(self, state, action):
         distance = state.get_food_distance()
